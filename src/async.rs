--- conflicted
+++ resolved
@@ -19,28 +19,13 @@
             self
                 .shared
                 .poll_inner()
-<<<<<<< HEAD
                 .map(|inner| self
-                    .recv
                     .shared
                     .try_recv(
                         move || inner,
                         &mut buf,
-                        self.recv.mpmc_mode.get()
-=======
-                .map(|mut inner| self
-                    .shared
-                    .try_recv(
-                        move || {
-                            // Detach the waker
-                            inner.recv_waker = None;
-                            // Inform the sender that we no longer need waking
-                            inner.listen_mode = 1;
-                            inner
-                        },
-                        &mut buf,
                         &self.finished,
->>>>>>> 619e25d7
+                        self.mpmc_mode.get(),
                     )
                 )
         };
@@ -95,7 +80,7 @@
     fn poll_next(self: Pin<&mut Self>, cx: &mut Context<'_>) -> Poll<Option<Self::Item>> {
         self.poll(cx).map(|ready| ready.ok())
     }
-    
+
     fn size_hint(&self) -> (usize, Option<usize>) {
 	    (self.buffer.borrow().len(), None)
     }
