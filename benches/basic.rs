#[macro_use]
extern crate criterion;

use std::{
    sync::mpsc,
    thread,
    fmt::Debug,
};
use criterion::{Criterion, Bencher, black_box};
use std::time::Instant;

trait Sender: Clone + Send + Sized + 'static {
    type Item: Debug + Default;
    type BoundedSender: Sender<Item=Self::Item>;
    type Receiver: Receiver<Item=Self::Item>;

    fn unbounded() -> (Self, Self::Receiver);
    fn bounded(n: usize) -> (Self::BoundedSender, Self::Receiver);
    fn send(&self, msg: Self::Item);
}

trait Receiver: Send + Sized + 'static {
    type Item: Default;
    fn recv(&self) -> Self::Item;
    fn iter(&self) -> Box<dyn Iterator<Item=Self::Item> + '_>;
}

impl<T: Send + Debug + Default + 'static> Sender for flume::Sender<T> {
    type Item = T;
    type BoundedSender = Self;
    type Receiver = flume::Receiver<T>;

    fn unbounded() -> (Self, Self::Receiver) {
        flume::unbounded()
    }

    fn bounded(n: usize) -> (Self::BoundedSender, Self::Receiver) {
        flume::bounded(n)
    }

    fn send(&self, msg: T) {
        flume::Sender::send(self, msg).unwrap();
    }
}

impl<T: Send + Default + 'static> Receiver for flume::Receiver<T> {
    type Item = T;

    fn recv(&self) -> Self::Item {
        flume::Receiver::recv(self).unwrap()
    }

    fn iter(&self) -> Box<dyn Iterator<Item=T> + '_> {
        Box::new(flume::Receiver::iter(self))
    }
}

impl<T: Send + Debug + Default + 'static> Sender for crossbeam_channel::Sender<T> {
    type Item = T;
    type BoundedSender = Self;
    type Receiver = crossbeam_channel::Receiver<T>;

    fn unbounded() -> (Self, Self::Receiver) {
        crossbeam_channel::unbounded()
    }

    fn bounded(n: usize) -> (Self::BoundedSender, Self::Receiver) {
        crossbeam_channel::bounded(n)
    }

    fn send(&self, msg: T) {
        crossbeam_channel::Sender::send(self, msg).unwrap();
    }
}

impl<T: Send + Default + 'static> Receiver for crossbeam_channel::Receiver<T> {
    type Item = T;

    fn recv(&self) -> Self::Item {
        crossbeam_channel::Receiver::recv(self).unwrap()
    }

    fn iter(&self) -> Box<dyn Iterator<Item=T> + '_> {
        Box::new(crossbeam_channel::Receiver::iter(self))
    }
}

impl<T: Send + Debug + Default + 'static> Sender for mpsc::Sender<T> {
    type Item = T;
    type BoundedSender = mpsc::SyncSender<T>;
    type Receiver = mpsc::Receiver<T>;

    fn unbounded() -> (Self, Self::Receiver) {
        mpsc::channel()
    }

    fn bounded(n: usize) -> (Self::BoundedSender, Self::Receiver) {
        mpsc::sync_channel(n)
    }

    fn send(&self, msg: T) {
        mpsc::Sender::send(self, msg).unwrap();
    }
}

impl<T: Send + Debug + Default + 'static> Sender for mpsc::SyncSender<T> {
    type Item = T;
    type BoundedSender = Self;
    type Receiver = mpsc::Receiver<T>;

    fn unbounded() -> (Self, Self::Receiver) { unimplemented!() }
    fn bounded(_: usize) -> (Self::BoundedSender, Self::Receiver) { unimplemented!() }

    fn send(&self, msg: T) {
        mpsc::SyncSender::send(self, msg).unwrap();
    }
}

impl<T: Send + Default + 'static> Receiver for mpsc::Receiver<T> {
    type Item = T;

    fn recv(&self) -> Self::Item {
        mpsc::Receiver::recv(self).unwrap()
    }

    fn iter(&self) -> Box<dyn Iterator<Item=T> + '_> {
        Box::new(mpsc::Receiver::iter(self))
    }
}

fn test_create<S: Sender>(b: &mut Bencher) {
    b.iter(|| S::unbounded());
}

fn test_oneshot<S: Sender>(b: &mut Bencher) {
    b.iter(|| {
        let (tx, rx) = S::unbounded();
        tx.send(Default::default());
        black_box(rx.recv());
    });
}

fn test_inout<S: Sender>(b: &mut Bencher) {
    let (tx, rx) = S::unbounded();
    b.iter(|| {
        tx.send(Default::default());
        black_box(rx.recv());
    });
}

fn test_hydra<S: Sender>(b: &mut Bencher, thread_num: usize, msg_num: usize) {
    let (main_tx, main_rx) = S::unbounded();

    let mut txs = Vec::new();
    for _ in 0..thread_num {
        let main_tx = main_tx.clone();
        let (tx, rx) = S::unbounded();
        txs.push(tx);

        thread::spawn(move || {
            for msg in rx.iter() {
                main_tx.send(msg);
            }
        });
    }

    drop(main_tx);

    b.iter(|| {
        for tx in &txs {
            for _ in 0..msg_num {
                tx.send(Default::default());
            }
        }

        for _ in 0..thread_num {
            for _ in 0..msg_num {
                black_box(main_rx.recv());
            }
        }
    });
}

fn test_kitsune<S: Sender>(b: &mut Bencher, thread_num: usize, msg_num: usize)
    where S::Receiver: Clone
{
    let (out_tx, out_rx) = S::unbounded();
    let (in_tx, in_rx) = S::unbounded();

    for _ in 0..thread_num {
        let out_rx = out_rx.clone();
        let in_tx = in_tx.clone();

        thread::spawn(move || {
            for msg in out_rx.iter() {
                in_tx.send(msg);
            }
        });
    }

    drop(out_rx);
    drop(in_tx);

    b.iter(|| {
        for _ in 0..msg_num * thread_num {
            out_tx.send(Default::default());
        }

        for _ in 0..msg_num * thread_num {
            black_box(in_rx.recv());
        }
    });
}

fn test_robin_u<S: Sender>(b: &mut Bencher, thread_num: usize, msg_num: usize) {
    let (mut main_tx, main_rx) = S::unbounded();

    for _ in 0..thread_num {
        let (mut tx, rx) = S::unbounded();
        std::mem::swap(&mut tx, &mut main_tx);

        thread::spawn(move || {
            for msg in rx.iter() {
                tx.send(msg);
            }
        });
    }

    b.iter(|| {
        for _ in 0..msg_num {
            main_tx.send(Default::default());
        }

        for _ in 0..msg_num {
            black_box(main_rx.recv());
        }
    });
}

fn test_robin_b<S: Sender>(b: &mut Bencher, thread_num: usize, msg_num: usize) {
    let (mut main_tx, main_rx) = S::bounded(1);

    for _ in 0..thread_num {
        let (mut tx, rx) = S::bounded(1);
        std::mem::swap(&mut tx, &mut main_tx);

        thread::spawn(move || {
            for msg in rx.iter() {
                tx.send(msg);
            }
        });
    }

    b.iter(|| {
        let main_tx = main_tx.clone();
        thread::spawn(move || {
            for _ in 0..msg_num {
                main_tx.send(Default::default());
            }
        });

        for _ in 0..msg_num {
            black_box(main_rx.recv());
        }
    });
}

fn test_mpsc_bounded_no_wait<S: Sender>(b: &mut Bencher, thread_num: u64) {
    b.iter_custom(|iters| {
        let iters = iters * 1000;
        let (mut tx, mut rx) = S::bounded(iters as usize);
        let start = Instant::now();

        crossbeam_utils::thread::scope(|scope| {
            for _ in 0..thread_num {
                let tx = tx.clone();
                scope.spawn(move |_| {
                    for i in 0..iters / thread_num {
                        tx.send(Default::default());
                    }
                });
            }

            for i in 0..iters - ((iters / thread_num) * thread_num) {
                tx.send(Default::default());
            }

            for _ in 0..iters {
                black_box(rx.recv());
            }
        })
            .unwrap();

        start.elapsed()
    })
}

fn test_mpsc_bounded<S: Sender>(b: &mut Bencher, bound: usize, thread_num: usize) {
    b.iter_custom(|iters| {
        let (mut tx, mut rx) = S::bounded(bound);
        let start = Instant::now();

        crossbeam_utils::thread::scope(|scope| {
            let msgs = iters as usize * bound;

            for _ in 0..thread_num {
                let tx = tx.clone();
                scope.spawn(move |_| {
                    for _ in 0..msgs / thread_num as usize {
                        tx.send(Default::default());
                    }
                });
            }

            scope.spawn(move |_| {
                // Remainder
                for _ in 0..msgs - (msgs / thread_num as usize * thread_num)  {
                    tx.send(Default::default());
                }
            });

            for _ in 0..msgs {
                black_box(rx.recv());
            }
        })
            .unwrap();

        start.elapsed()
    })
}

fn create(b: &mut Criterion) {
    b.bench_function("create-flume", |b| test_create::<flume::Sender<u32>>(b));
    b.bench_function("create-crossbeam", |b| test_create::<crossbeam_channel::Sender<u32>>(b));
    b.bench_function("create-std", |b| test_create::<mpsc::Sender<u32>>(b));
}

fn oneshot(b: &mut Criterion) {
    b.bench_function("oneshot-flume", |b| test_oneshot::<flume::Sender<u32>>(b));
    b.bench_function("oneshot-crossbeam", |b| test_oneshot::<crossbeam_channel::Sender<u32>>(b));
    b.bench_function("oneshot-std", |b| test_oneshot::<mpsc::Sender<u32>>(b));
}

fn inout(b: &mut Criterion) {
    b.bench_function("inout-flume", |b| test_inout::<flume::Sender<u32>>(b));
    b.bench_function("inout-crossbeam", |b| test_inout::<crossbeam_channel::Sender<u32>>(b));
    b.bench_function("inout-std", |b| test_inout::<mpsc::Sender<u32>>(b));
}

fn hydra_1t_1000m(b: &mut Criterion) {
    b.bench_function("hydra-1t-1000m-flume", |b| test_hydra::<flume::Sender<u32>>(b, 1, 1000));
    b.bench_function("hydra-1t-1000m-crossbeam", |b| test_hydra::<crossbeam_channel::Sender<u32>>(b, 1, 1000));
    b.bench_function("hydra-1t-1000m-std", |b| test_hydra::<mpsc::Sender<u32>>(b, 1, 1000));
}

fn hydra_32t_1m(b: &mut Criterion) {
    b.bench_function("hydra-32t-1m-flume", |b| test_hydra::<flume::Sender<u32>>(b, 32, 1));
    b.bench_function("hydra-32t-1m-crossbeam", |b| test_hydra::<crossbeam_channel::Sender<u32>>(b, 32, 1));
    b.bench_function("hydra-32t-1m-std", |b| test_hydra::<mpsc::Sender<u32>>(b, 32, 1));
}

fn hydra_32t_1000m(b: &mut Criterion) {
    b.bench_function("hydra-32t-1000m-flume", |b| test_hydra::<flume::Sender<u32>>(b, 32, 1000));
    b.bench_function("hydra-32t-1000m-crossbeam", |b| test_hydra::<crossbeam_channel::Sender<u32>>(b, 32, 1000));
    b.bench_function("hydra-32t-1000m-std", |b| test_hydra::<mpsc::Sender<u32>>(b, 32, 1000));
}

fn hydra_4t_10000m(b: &mut Criterion) {
    b.bench_function("hydra-4t-10000m-flume", |b| test_hydra::<flume::Sender<u32>>(b, 4, 10000));
    b.bench_function("hydra-4t-10000m-crossbeam", |b| test_hydra::<crossbeam_channel::Sender<u32>>(b, 4, 10000));
    b.bench_function("hydra-4t-10000m-std", |b| test_hydra::<mpsc::Sender<u32>>(b, 4, 10000));
}

fn hydra_256t_1m(b: &mut Criterion) {
    b.bench_function("hydra-256t-1m-flume", |b| test_hydra::<flume::Sender<u32>>(b, 256, 1));
    b.bench_function("hydra-256t-1m-crossbeam", |b| test_hydra::<crossbeam_channel::Sender<u32>>(b, 256, 1));
    b.bench_function("hydra-256t-1m-std", |b| test_hydra::<mpsc::Sender<u32>>(b, 256, 1));
}

fn kitsune_32t_1m(b: &mut Criterion) {
    b.bench_function("kitsune-32t-1m-flume", |b| test_kitsune::<flume::Sender<u32>>(b, 32, 1));
    b.bench_function("kitsune-32t-1m-crossbeam", |b| test_kitsune::<crossbeam_channel::Sender<u32>>(b, 32, 1));
}

fn kitsune_32t_1000m(b: &mut Criterion) {
    b.bench_function("kitsune-32t-1000m-flume", |b| test_kitsune::<flume::Sender<u32>>(b, 32, 1000));
    b.bench_function("kitsune-32t-1000m-crossbeam", |b| test_kitsune::<crossbeam_channel::Sender<u32>>(b, 32, 1000));
}

fn kitsune_4t_1000m(b: &mut Criterion) {
    b.bench_function("kitsune-4t-1000m-flume", |b| test_kitsune::<flume::Sender<u32>>(b, 4, 1000));
    b.bench_function("kitsune-4t-1000m-crossbeam", |b| test_kitsune::<crossbeam_channel::Sender<u32>>(b, 4, 1000));
}

fn robin_u_32t_1m(b: &mut Criterion) {
    b.bench_function("robin-u-32t-1m-flume", |b| test_robin_u::<flume::Sender<u32>>(b, 32, 1));
    b.bench_function("robin-u-32t-1m-crossbeam", |b| test_robin_u::<crossbeam_channel::Sender<u32>>(b, 32, 1));
    b.bench_function("robin-u-32t-1m-std", |b| test_robin_u::<mpsc::Sender<u32>>(b, 32, 1));
}

fn robin_u_4t_1000m(b: &mut Criterion) {
    b.bench_function("robin-u-4t-1000m-flume", |b| test_robin_u::<flume::Sender<u32>>(b, 4, 1000));
    b.bench_function("robin-u-4t-1000m-crossbeam", |b| test_robin_u::<crossbeam_channel::Sender<u32>>(b, 4, 1000));
    b.bench_function("robin-u-4t-1000m-std", |b| test_robin_u::<mpsc::Sender<u32>>(b, 4, 1000));
}

fn robin_b_32t_16m(b: &mut Criterion) {
    b.bench_function("robin-b-32t-16m-flume", |b| test_robin_b::<flume::Sender<u32>>(b, 32, 16));
    b.bench_function("robin-b-32t-16m-crossbeam", |b| test_robin_b::<crossbeam_channel::Sender<u32>>(b, 32, 16));
    b.bench_function("robin-b-32t-16m-std", |b| test_robin_b::<mpsc::Sender<u32>>(b, 32, 16));
}

fn robin_b_4t_1000m(b: &mut Criterion) {
    b.bench_function("robin-b-4t-1000m-flume", |b| test_robin_b::<flume::Sender<u32>>(b, 4, 1000));
    b.bench_function("robin-b-4t-1000m-crossbeam", |b| test_robin_b::<crossbeam_channel::Sender<u32>>(b, 4, 1000));
    b.bench_function("robin-b-4t-1000m-std", |b| test_robin_b::<mpsc::Sender<u32>>(b, 4, 1000));
}

fn mpsc_bounded_no_wait_4t(b: &mut Criterion) {
    b.bench_function("mpsc-bounded-no-wait-4t-flume", |b| test_mpsc_bounded_no_wait::<flume::Sender<u32>>(b, 4));
    b.bench_function("mpsc-bounded-no-wait-4t-crossbeam", |b| test_mpsc_bounded_no_wait::<crossbeam_channel::Sender<u32>>(b, 4));
    b.bench_function("mpsc-bounded-no-wait-4t-std", |b| test_mpsc_bounded_no_wait::<mpsc::Sender<u32>>(b, 4));
}

fn mpsc_bounded_4t(b: &mut Criterion) {
    for bound in &[1, 10, 50, 10_000] {
        let text = format!("mpsc-bounded-small-4t-{}m-", bound);
        let bound = *bound;

        b.bench_function(&format!("{}{}", text, "flume"), |b| test_mpsc_bounded::<flume::Sender<u32>>(b, bound, 4));
        b.bench_function(&format!("{}{}", text, "crossbeam"), |b| test_mpsc_bounded::<crossbeam_channel::Sender<u32>>(b, bound, 4));
        b.bench_function(&format!("{}{}", text, "std"), |b| test_mpsc_bounded::<mpsc::Sender<u32>>(b, bound, 4));
    }
}

criterion_group!(
    compare,
    create,
    oneshot,
    inout,
<<<<<<< HEAD
    hydra_1t_1000m,
=======
    mpsc_bounded_no_wait_4t,
    mpsc_bounded_4t,
>>>>>>> 02598fe7
    hydra_32t_1m,
    hydra_32t_1000m,
    hydra_4t_10000m,
    hydra_256t_1m,
    kitsune_32t_1m,
    kitsune_32t_1000m,
    kitsune_4t_1000m,
    robin_u_32t_1m,
    robin_u_4t_1000m,
    robin_b_32t_16m,
    robin_b_4t_1000m,
);
criterion_main!(compare);<|MERGE_RESOLUTION|>--- conflicted
+++ resolved
@@ -438,12 +438,9 @@
     create,
     oneshot,
     inout,
-<<<<<<< HEAD
-    hydra_1t_1000m,
-=======
     mpsc_bounded_no_wait_4t,
     mpsc_bounded_4t,
->>>>>>> 02598fe7
+    hydra_1t_1000m,
     hydra_32t_1m,
     hydra_32t_1000m,
     hydra_4t_10000m,
